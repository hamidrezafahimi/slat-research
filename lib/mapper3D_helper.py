import numpy as np
import open3d as o3d
from mpl_toolkits.mplot3d import Axes3D
from scipy.interpolate import interp2d, griddata, LinearNDInterpolator
import matplotlib.pyplot as plt
from kinematics.pose import Pose
import unfold_helper as unfold

def transform_depth(depth_image, bg_image, gep_image):
    assert depth_image.dtype == np.float32 and bg_image.dtype == np.float32 and \
        gep_image.dtype == np.float32
    # Transformation
    trns = gep_image / np.where(bg_image != 0, bg_image, 0.01)
    final_f = trns * depth_image
    final_f = np.minimum(final_f, gep_image)
    return final_f

def arg_min_2d(arr):
    amin = np.argmin(arr)
    w = arr.shape[1]
    return (int(np.floor(amin / w)), (amin + 1) % w - 1)

def arg_max_2d(arr):
    am = np.argmax(arr)
    w = arr.shape[1]
    return (int(np.floor(am / w)), (am + 1) % w - 1)

def calc_dist2bottom(pc_up: np.ndarray, pc_down: np.ndarray) -> np.ndarray:
    H, W, _ = pc_up.shape
    up_flat = pc_up.reshape(-1, 3)
    down_flat = pc_down.reshape(-1, 3)

    xy_down = down_flat[:, :2]
    z_down = down_flat[:, 2]
    interp = LinearNDInterpolator(xy_down, z_down, fill_value=np.nan)

    projected_z = np.empty_like(up_flat[:, 2])
    for i, (x, y, _) in enumerate(up_flat):
        z_proj = interp(x, y)
        if np.isnan(z_proj):
            dists = np.linalg.norm(xy_down - [x, y], axis=1)
            z_proj = z_down[np.argmin(dists)]
        projected_z[i] = z_proj

    vertical_distances = up_flat[:, 2] - projected_z
    return vertical_distances.reshape((H, W))

def drop_depth(dpc, bpc, gpc):
    alt_diff_db = calc_dist2bottom(dpc, bpc)
    mean_gpc_z = np.mean(gpc[:,:,2])
    alt_diff_dg = dpc[:,:,2] - mean_gpc_z
    diff = -(alt_diff_db - alt_diff_dg)
    dropped_dpc = dpc.copy()
    dropped_dpc[:,:,2] -= diff
    return dropped_dpc

def calc_scale_factor(desired_altitude, pc_to_be_rescaled):
    min_z = np.min(pc_to_be_rescaled[:,:,2])
    return desired_altitude / min_z

def move_depth(depth_image, bg_image, gep_image):
    assert depth_image.dtype == np.float32 and bg_image.dtype == np.float32 and \
        gep_image.dtype == np.float32
    relative_depth_before = depth_image / bg_image

    # Convert depth data into proximity data
    proximity_image = 255.0 - depth_image
    bg_prox = 255.0 - bg_image
    gep_prox = 255.0 - gep_image

    # Extract foreground
    fg_prox = proximity_image - bg_prox
    assert np.all(fg_prox >= 0)

    # Rescale foreground objects
    # 1. No rescaling
    # r = 1
    # 2. Rescaling based on relative depth
    # r = gep_image[min_depth_index] * (1 - relative_depth_before[min_depth_index]) / fg_prox[min_depth_index]
    # 3. Rescaling based on relative proximity
    # r = (gep_prox[min_depth_index] * (1 - relative_prox_before[min_depth_index])) / \
    #       (fg_prox[min_depth_index] * relative_prox_before[min_depth_index])
    # fg_prox_scaled = fg_prox * r
    r = np.where(fg_prox != 0, gep_image * (1 - relative_depth_before) / fg_prox, 0.0)
    fg_prox_scaled = fg_prox * r

    # Replace old background with new background
    # 1. main functionality
    moved_prox = fg_prox_scaled + gep_prox
    # 2. No background
    # moved_prox = fg_prox_scaled
    # 3. No rescaling
    # moved_prox = fg_prox_scaled + bg_prox

    # Check
    # relative_prox_before = bg_prox / proximity_image
    # relative_prox_after = gep_prox / moved_prox
    # relative_depth_before = depth_image / gep_image
    # relative_depth_after = moved_depth / gep_image
    # print(relative_depth_before[min_depth_index], relative_depth_after[min_depth_index])
    # print(relative_prox_before[min_depth_index], relative_prox_after[min_depth_index])

    assert np.max(moved_prox) < 255.0 and np.min(moved_prox) >= 0.0,\
        f"min: {np.min(moved_prox):.2f}, max: {np.max(moved_prox):.2f}"
    moved_depth = 255.0 - moved_prox
    return moved_depth

def rotation_matrix_x(phi):
    """Rotation about x-axis."""
    c = np.cos(phi)
    s = np.sin(phi)
    return np.array([
        [1, 0, 0],
        [0, c, s],
        [0, -s, c]
    ])

def rotation_matrix_y(theta):
    """Rotation about y-axis."""
    c = np.cos(theta)
    s = np.sin(theta)
    return np.array([
        [c, 0, -s],
        [0, 1, 0],
        [s, 0, c]
    ])

def rotation_matrix_z(psi):
    """Rotation about z-axis."""
    c = np.cos(psi)
    s = np.sin(psi)
    return np.array([
        [c, s, 0],
        [-s, c, 0],
        [0, 0, 1]
    ])

# def img2dirVecsCam(output_shape, hfov_degs):
#     H, W = output_shape
#     aspect_ratio = H / W
#     # Horizontal FOV in radians
#     hfov_rad = np.deg2rad(hfov_degs)
#     # Vertical FOV based on aspect ratio
#     vfov_rad = 2 * np.arctan(np.tan(hfov_rad / 2) * aspect_ratio)
#     # Generate angles for each pixel
#     x_angles = np.linspace(-hfov_rad / 2, hfov_rad / 2, W)
#     y_angles = np.linspace(-vfov_rad / 2, vfov_rad / 2, H)
#     # Create meshgrid of angles
#     theta, phi = np.meshgrid(x_angles, y_angles)
#     # Compute direction vectors in camera frame
#     # Assuming forward is Z, right is X, down is Y (OpenCV style)
#     # For each pixel, the ray direction in 3D is computed from angles:
#     # x = tan(theta), y = tan(phi), z = 1, then normalize
#     x = np.sin(theta)
#     y = np.sin(phi)
#     # z = np.ones_like(x)
#     z = np.sqrt(1-x**2-y**2)
#     # Stack and normalize the vectors
#     dirs1 = np.stack((x, y, z), axis=-1)
#     norms = np.linalg.norm(dirs1, axis=-1, keepdims=True)
#     return dirs1 / norms  # shape (H, W, 3)

def img2dirVecsCam(output_shape, hfov_degs):
    H, W = output_shape
    hfov_rad = np.radians(hfov_degs)
    focal_length = (W / 2) / np.tan(hfov_rad / 2)
    cx, cy = W / 2, H / 2

    # Generate direction vectors in camera frame
    x_idxs = np.arange(W)
    y_idxs = np.arange(H)
    x_grid, y_grid = np.meshgrid(x_idxs, y_idxs)
    X = (x_grid - cx) / focal_length
    Y = (y_grid - cy) / focal_length
    # Z = np.sqrt(1-X**2-Y**2)
    Z = np.ones_like(X)
    norm = np.sqrt(X**2 + Y**2 + Z**2)
    X /= norm; Y /= norm; Z /= norm
    return np.stack((X, Y, Z), axis=-1)  # (H, W, 3)

def depthImage2pointCloud(D,
                          horizontal_fov,
                          roll_rad,
                          pitch_rad,
                          yaw_rad,
                          scale_factor = None,
                          abs_alt=0,
                          mask=None):
    """
    Computes a point cloud from a depth image with optional masking.

    Parameters:
    - D (H, W): Depth image (in meters).
    - horizontal_fov (float): Horizontal field of view in degrees.
    - roll_rad, pitch_rad, yaw_rad (float): Orientation angles in radians.
    - abs_alt (float): Altitude offset to add to the Z coordinate.
    - mask (H, W) optional: Binary mask (0 or 255). If a pixel's mask value is 0, its Z coordinate is forced to 0.

    Returns:
    - pc (H, W, 3): Point cloud in NWU coordinates with masking applied.
    """
    # # Prepare mask: default all valid
    if mask is None:
        mask = np.full((D.shape[0], D.shape[1]), 255, dtype=np.uint8)
    else:
        mask = mask.astype(np.uint8)
        unique_vals = np.unique(mask)
        assert set(unique_vals).issubset({0, 255}), "binary mask should only have 0 or 255"

    dirs = img2dirVecsCam(D.shape, horizontal_fov)

    # Camera-to-body and body-to-earth rotations
    Ry = np.array([[ 0,  0, 1], [0, 1, 0], [-1, 0, 0]])
    Rx = np.array([[1, 0, 0], [0, 0, -1], [0, 1, 0]])
    Rphi   = rotation_matrix_x(-roll_rad)
    Rtheta = rotation_matrix_y(-pitch_rad)
    Rpsi   = rotation_matrix_z(-yaw_rad)
    Rnwu   = rotation_matrix_x(np.pi)
    R = Rnwu @ Rpsi @ Rtheta @ Rphi @ Rx @ Ry

    # Rotate direction vectors into NWU frame
    dirs_nwu = dirs @ R.T

    # Scale by depth and altitude
    pc1 = dirs_nwu * (D[..., np.newaxis])

    if scale_factor is None:
        scale_factor = 1

    D2 = D * scale_factor
    pc1 = dirs_nwu * (D2[..., np.newaxis])
    return pc1, dirs_nwu

def calc_ground_depth(hfov_degs,
                      pitch_rad,
                      output_shape,
                      fixed_alt=10.0,
                      horizon_pitch_rad=-0.034):
    """
    Returns a float32 image whose pixel intensities encode
        C · metric_distance_to_ground    0 ≤ value ≤ 255

    C is chosen so that the farthest *ground* distance visible in
    the image is mapped to exactly 255.  Rays that never intersect
    the ground, or whose pitch > horizon_pitch_rad, are forced to 255.
    """
    H, W = output_shape

    # --- 1) intrinsics ------------------------------------------------
    f  = (W / 2) / np.tan(np.radians(hfov_degs) / 2)
    cx, cy = W / 2.0, H / 2.0

    # --- 2) unit rays in camera coords --------------------------------
    xg, yg = np.meshgrid(np.arange(W), np.arange(H))
    X = (xg - cx) / f
    Y = (yg - cy) / f
    Z = np.ones_like(X)
    norm = np.sqrt(X**2 + Y**2 + Z**2)
    dirs_cam = np.stack([X / norm, Y / norm, Z / norm], axis=-1)

    # --- 3) camera  ->  NED -------------------------------------------
    Ry90neg = np.array([[ 0, 0, 1],
                        [ 0, 1, 0],
                        [-1, 0, 0]])
    Rx90neg = np.array([[1, 0,  0],
                        [0, 0, -1],
                        [0, 1,  0]])
    dirs_ned = dirs_cam @ (Rx90neg @ Ry90neg).T

    # --- 4) apply camera pitch about +Y in NED ------------------------
    Ry = np.array([[ np.cos(-pitch_rad), 0, -np.sin(-pitch_rad)],
                   [ 0,                  1,  0               ],
                   [ np.sin(-pitch_rad), 0,  np.cos(-pitch_rad)]])
    dirs = dirs_ned @ Ry.T                     # final unit directions

    # --- 5) ray pitch angle & ground intersection --------------------
    horiz_len     = np.linalg.norm(dirs[..., :2], axis=-1)
    pitch_angle   = np.arctan2(-dirs[..., 2], horiz_len)   # +ve up, –ve down
    dir_z         = dirs[..., 2]                           # downward component

    eps           = 1e-12
    distance_raw  = np.where(dir_z > eps,                 # t = alt / dir_z
                             fixed_alt / dir_z,
                             np.inf).astype(np.float32)

    # --- 6) classify pixels ------------------------------------------
    sky_mask      = (pitch_angle > horizon_pitch_rad) | ~np.isfinite(distance_raw)
    ground_mask   = ~sky_mask                            # valid finite hits

    if not np.any(ground_mask):
        raise RuntimeError("Camera sees no ground below the horizon!")

    d_max         = distance_raw[ground_mask].max()      # farthest ground distance
    scale         = 255.0 / d_max                        # C  so that d_max→255

    # --- 7) build output image ---------------------------------------
    depth_img     = np.full((H, W), 255.0, dtype=np.float32)    # start with sky
    depth_img[ground_mask] = distance_raw[ground_mask] * scale
    depth_img     = np.minimum(depth_img, 255.0)                # clamp just in case
    return depth_img

def rescale_depth(depth_image, bg_image, pitch):
    gep_f = calc_ground_depth(66.0, pitch_rad=pitch, output_shape=depth_image.shape)
    # Convert to float32
    depth_f = depth_image.astype(np.float32)
    bg_f = bg_image.astype(np.float32)
    # gep_f = gep_depth.astype(np.float32)
    # Compute how much closer foreground is, in original image
    fg_raw_f = depth_f - bg_f
    np.clip(fg_raw_f, 0, 255, out=fg_raw_f)
    dist_to_camera_raw = np.abs(255.0 - bg_f)
    # Avoid divide-by-zero
    dist_to_camera_raw[dist_to_camera_raw == 0] = 1.0
    # Ratio of foreground proximity
    ratio = fg_raw_f / dist_to_camera_raw
    if np.min(ratio) < 0 or np.max(ratio) > 1:
        raise ValueError("Non-logical ratio calculation")

    dist_to_camera_new = np.abs(255.0 - gep_f)
    dist_to_camera_new[dist_to_camera_new == 0] = 1.0
    # Apply same ratio to refined background to get final proximity
    fg_new_f = ratio * dist_to_camera_new
    final_f = gep_f + fg_new_f
    if np.min(final_f) < 0 or np.max(final_f) > 255.0:
        raise ValueError("Non-logical ratio calculation")
    return final_f, gep_f

def unified_scale(foreground: np.ndarray, background: np.ndarray):
    min_fg = np.min(foreground)
    max_bg = np.max(background)
    assert min_fg <= np.min(background), "Foreground must contain the global minimum"
    assert max_bg >= np.max(foreground), "Background must contain the global maximum"
    fg_flat = foreground.flatten()
    bg_flat = background.flatten()
    combined = np.concatenate([fg_flat, bg_flat])
    max_val = np.max(combined)
    if max_val == 0:
        raise ValueError("Maximum value is zero; cannot scale.")
    scaled_combined = combined * 255.0 / max_val
    # Split back
    fg_scaled = scaled_combined[:fg_flat.size].reshape(foreground.shape)
    bg_scaled = scaled_combined[fg_flat.size:].reshape(background.shape)
    return fg_scaled, bg_scaled

def interp_2d(metric_depth, mask, plot=False):
    mask_bool = np.where(mask > 127, False, True)
    Z_masked = np.where(mask_bool, metric_depth, np.nan) # Replace masked values with NaN
    x_coords = np.linspace(0, mask.shape[1], mask.shape[1])
    y_coords = np.linspace(0, mask.shape[0], mask.shape[0])
    X_orig, Y_orig = np.meshgrid(x_coords, y_coords)
    valids = ~np.isnan(Z_masked)
    x_s = X_orig[valids]
    y_s = Y_orig[valids]
    z_s = metric_depth[valids]
    xi, yi = np.meshgrid(np.linspace(0, mask.shape[1], mask.shape[1]), np.linspace(0, mask.shape[0], mask.shape[0]))
    # # 'kind' can be 'linear', 'cubic', or 'quintic'
    zi = griddata((x_s,y_s), z_s, (xi, yi), method='linear')
    if plot:
        fig = plt.figure(figsize=(10, 5))
        ax1 = fig.add_subplot(111, projection='3d')
        ax1.plot_surface(xi, yi, zi, cmap='viridis')
        # ax1.plot_surface(X_orig, Y_orig, Z_masked, cmap='viridis')
        # print(x_coords.shape, y_coords.shape, Z_masked.shape)
        plt.tight_layout()
        plt.show()
    return zi

# def project3DAndScale2(depth_img, pose, hfov_deg, shape):
#     pc, dirs = depthImage2pointCloud(depth_img, roll_rad=pose._roll_rad, 
#                                      pitch_rad=pose._pitch_rad, yaw_rad=pose._yaw_rad,
#                                      horizontal_fov=hfov_deg)
#     gpc = np.ones(shape).astype(np.float32) * (-abs(pose.z))
#     scale_factor = calc_scale_factor(gpc, pc)
#     pc_scaled, dirs = depthImage2pointCloud(depth_img, roll_rad=pose._roll_rad, 
#                                             pitch_rad=pose._pitch_rad, yaw_rad=pose._yaw_rad,
#                                     horizontal_fov=hfov_deg, scale_factor=scale_factor)
#     return pc_scaled

def project3DAndScale(depth_img, pose, hfov_deg, shape):
    pc, dirs = depthImage2pointCloud(depth_img, roll_rad=pose._roll_rad, 
                                     pitch_rad=pose._pitch_rad, yaw_rad=pose._yaw_rad,
                                     horizontal_fov=hfov_deg)
    scale_factor = calc_scale_factor(-abs(pose.z), pc)
    pc_scaled, dirs = depthImage2pointCloud(depth_img, roll_rad=pose._roll_rad, 
                                            pitch_rad=pose._pitch_rad, yaw_rad=pose._yaw_rad,
                                    horizontal_fov=hfov_deg, scale_factor=scale_factor)
    return pc_scaled

def unfold_depth(dpc, bpc, gpc):
    dpc_pcd = unfold.xyz_image_to_o3d_pcd(dpc)
    bpc_pcd = unfold.xyz_image_to_o3d_pcd(bpc)
    gpc_pcd = unfold.xyz_image_to_o3d_pcd(gpc)
<<<<<<< HEAD

    g_bpc = bpc.copy()
    g_bpc[:,:,2] = 0.0
    gbpc_pcd = unfold.xyz_image_to_o3d_pcd(g_bpc)
    gbpc_pcd.estimate_normals(search_param=o3d.geometry.KDTreeSearchParamKNN(knn=30))
    gbpc_pcd = gbpc_pcd.voxel_down_sample(0.02)

=======
    
>>>>>>> e1ea230b
    bpc_pcd.estimate_normals(search_param=o3d.geometry.KDTreeSearchParamKNN(knn=30))
    bpc_pcd = bpc_pcd.voxel_down_sample(0.02)
    gpc_pcd.estimate_normals(search_param=o3d.geometry.KDTreeSearchParamKNN(knn=30))
    gpc_pcd = gpc_pcd.voxel_down_sample(0.02)
    
    proj_b = unfold.project_points_multi_fast(bpc_pcd, dpc, k=8, just_proj=True)
    proj_g = unfold.project_points_multi_fast(gpc_pcd, proj_b, k=8, just_proj=True)
    dist = unfold.euclidean_distance_map(dpc, proj_b)
    unfolded_dpc = proj_g.copy()
    unfolded_dpc[:, :, 2:3] += dist
    return unfolded_dpc<|MERGE_RESOLUTION|>--- conflicted
+++ resolved
@@ -390,17 +390,7 @@
     dpc_pcd = unfold.xyz_image_to_o3d_pcd(dpc)
     bpc_pcd = unfold.xyz_image_to_o3d_pcd(bpc)
     gpc_pcd = unfold.xyz_image_to_o3d_pcd(gpc)
-<<<<<<< HEAD
-
-    g_bpc = bpc.copy()
-    g_bpc[:,:,2] = 0.0
-    gbpc_pcd = unfold.xyz_image_to_o3d_pcd(g_bpc)
-    gbpc_pcd.estimate_normals(search_param=o3d.geometry.KDTreeSearchParamKNN(knn=30))
-    gbpc_pcd = gbpc_pcd.voxel_down_sample(0.02)
-
-=======
     
->>>>>>> e1ea230b
     bpc_pcd.estimate_normals(search_param=o3d.geometry.KDTreeSearchParamKNN(knn=30))
     bpc_pcd = bpc_pcd.voxel_down_sample(0.02)
     gpc_pcd.estimate_normals(search_param=o3d.geometry.KDTreeSearchParamKNN(knn=30))
